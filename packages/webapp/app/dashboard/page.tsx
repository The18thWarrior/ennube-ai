"use client"

import { useState, useEffect, Suspense } from "react"
import { useSearchParams } from "next/navigation"
import { ExecutionsList } from "@/components/executions/executions-list"
import { ExecutionDetailsPanel } from "@/components/executions/execution-details-panel"
import { Button } from "@/components/ui/button"
import { Filter, Search } from "lucide-react"
import { Input } from "@/components/ui/input"
import { Select, SelectContent, SelectItem, SelectTrigger, SelectValue } from "@/components/ui/select"
import { useUsageLogs } from "@/hooks/useUsageLogs"
import { nanoid } from "nanoid"
import dayjs from "dayjs";
import { getAgentImage, mapUsageLogToExecution } from "@/lib/utils"

function ExecutionsPageComponent() {
  const searchParams = useSearchParams()
  const [searchTerm, setSearchTerm] = useState("")
  const [statusFilter, setStatusFilter] = useState("all")
  const [sortBy, setSortBy] = useState("newest")
  const [selectedExecution, setSelectedExecution] = useState<string | null>(null)
  //const [executions, setExecutions] = useState(mockExecutions)
  const [isPanelOpen, setIsPanelOpen] = useState(false)
  const { logs, refresh, deleteUsageLogs } = useUsageLogs(50);
  const executions = logs.map((log) => {
    return mapUsageLogToExecution(log)
  });
  // Check if there's an execution ID in the URL params
  useEffect(() => {
    const executionId = searchParams.get("id")
    if (executionId) {
      setSelectedExecution(executionId)
      setIsPanelOpen(true)
    }
  }, [searchParams])

  useEffect(() => {
    // Fetch logs from the API
    console.log("Fetched logs:", logs);
  }, [logs]);
  useEffect(() => {
    // Fetch logs from the API
    console.log("All executions:", executions);
  }, [executions]);
  // Filter and sort executions based on current state
  const filteredExecutions = executions
    .filter((execution) => {
      // Apply status filter
      if (statusFilter !== "all" && execution.status !== statusFilter) {
        return false
      }

      // Apply search term filter
      if (searchTerm.trim() !== "") {
        const searchLower = searchTerm.toLowerCase()
        return (
          execution.agent_name.toLowerCase().includes(searchLower) ||
          execution.status.toLowerCase().includes(searchLower)
        )
      }

      return true
    })
    .sort((a, b) => {
      // Apply sorting
      switch (sortBy) {
        case "newest":
          return new Date(b.created_at).getTime() - new Date(a.created_at).getTime()
        case "oldest":
          return new Date(a.created_at).getTime() - new Date(b.created_at).getTime()
        case "agent":
          return a.agent_name.localeCompare(b.agent_name)
        case "status":
          return a.status.localeCompare(b.status)
        default:
          return new Date(b.created_at).getTime() - new Date(a.created_at).getTime()
      }
    })

  const handleExecutionSelect = (id: string) => {
    setSelectedExecution(id)
    setIsPanelOpen(true)
  }

  const handleDelete = async (id: string) => {
    try {
      await deleteUsageLogs(id)
      // Optionally refresh the logs after deletion
      await refresh()
      setSelectedExecution(null)
      setIsPanelOpen(false)
    } catch (error) {
      console.error("Failed to delete usage logs:", error)
    }
  }

  const handleClosePanel = () => {
    setIsPanelOpen(false)
    // Optional: clear the selected execution after animation completes
    setTimeout(() => setSelectedExecution(null), 300)
  }

  const selectedExecutionData = executions.find((exec) => exec.id === selectedExecution)

  return (
    <div className="container mx-auto py-8 px-4">
      <h1 className="text-3xl font-bold mb-6">Agent Action Details</h1>

      <div className="flex flex-col md:flex-row gap-4 mb-6">
        <div className="relative flex-1">
          <Search className="absolute left-2.5 top-2.5 h-4 w-4 text-muted-foreground" />
          <Input
            type="search"
            placeholder="Search executions..."
            className="pl-8"
            value={searchTerm}
            onChange={(e) => setSearchTerm(e.target.value)}
          />
        </div>

        <div className="w-full md:w-48">
          <Select value={statusFilter} onValueChange={setStatusFilter}>
            <SelectTrigger>
              <SelectValue placeholder="All Statuses" />
            </SelectTrigger>
            <SelectContent>
              <SelectItem value="all">All Statuses</SelectItem>
              <SelectItem value="success">Completed</SelectItem>
              <SelectItem value="failed">Failed</SelectItem>
              <SelectItem value="In Progress">In Progress</SelectItem>
            </SelectContent>
          </Select>
        </div>

        <div className="w-full md:w-48">
          <Select value={sortBy} onValueChange={setSortBy}>
            <SelectTrigger>
              <SelectValue placeholder="Sort by" />
            </SelectTrigger>
            <SelectContent>
              <SelectItem value="newest">Newest First</SelectItem>
              <SelectItem value="oldest">Oldest First</SelectItem>
              <SelectItem value="agent">Agent Name</SelectItem>
              <SelectItem value="status">Status</SelectItem>
            </SelectContent>
          </Select>
        </div>

        <Button
          variant="outline"
          onClick={() => {
            setSearchTerm("")
            setStatusFilter("all")
            setSortBy("newest")
          }}
        >
          <Filter className="h-4 w-4 mr-2" />
          Reset
        </Button>

        <Button
          variant="outline"
          onClick={() => refresh()}
        >
          <svg xmlns="http://www.w3.org/2000/svg" className="h-4 w-4 mr-2" viewBox="0 0 24 24" fill="none" stroke="currentColor" strokeWidth="2" strokeLinecap="round" strokeLinejoin="round"><path d="M21 12a9 9 0 0 0-9-9 9 9 0 0 0-9 9 9 9 0 0 0 9 9 9 9 0 0 0 4.5-1.2"/><polyline points="21 12 21 3 12 12"/></svg>
          Refresh
        </Button>
      </div>

      <div className="flex flex-col lg:flex-row gap-6">
        <div className={`flex-1 transition-all duration-300 ${isPanelOpen ? "lg:w-1/2" : "w-full"}`}>
          <ExecutionsList
            executions={filteredExecutions}
            onSelectExecution={handleExecutionSelect}
            selectedExecutionId={selectedExecution}
          />
        </div>

        {isPanelOpen && (
          <div className="lg:w-1/2 transition-all duration-300 ease-in-out sticky top-4 self-start z-10">
<<<<<<< HEAD
            <ExecutionDetailsPanel onDelete={handleDelete} execution={selectedExecutionData} onClose={handleClosePanel} sticky={false} className={`h-full max-h-[90vh] overflow-y-auto scrollbar`} />
=======
            <ExecutionDetailsPanel onDelete={handleDelete} execution={selectedExecutionData} onClose={handleClosePanel} className={`h-full max-h-[90vh] overflow-y-auto scrollbar`}/>
>>>>>>> 2049805f
          </div>
        )}
      </div>
    </div>
  )
}

export default function ExecutionsPage() {
  return (
    <Suspense fallback={<div className="flex items-center justify-center h-screen">Loading...</div>}>
      <ExecutionsPageComponent />
    </Suspense>
  )
}<|MERGE_RESOLUTION|>--- conflicted
+++ resolved
@@ -178,11 +178,7 @@
 
         {isPanelOpen && (
           <div className="lg:w-1/2 transition-all duration-300 ease-in-out sticky top-4 self-start z-10">
-<<<<<<< HEAD
-            <ExecutionDetailsPanel onDelete={handleDelete} execution={selectedExecutionData} onClose={handleClosePanel} sticky={false} className={`h-full max-h-[90vh] overflow-y-auto scrollbar`} />
-=======
             <ExecutionDetailsPanel onDelete={handleDelete} execution={selectedExecutionData} onClose={handleClosePanel} className={`h-full max-h-[90vh] overflow-y-auto scrollbar`}/>
->>>>>>> 2049805f
           </div>
         )}
       </div>
